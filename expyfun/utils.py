"""Some utility functions"""

# Authors: Eric Larson <larsoner@uw.edu>
#
# License: BSD (3-clause)

import warnings
import logging
import os
import os.path as op
from functools import wraps
import inspect
import sys
import tempfile
from shutil import rmtree
import atexit
import json

logger = logging.getLogger('expyfun')


###############################################################################
# RANDOM UTILITIES

class WrapStdOut(object):
    """Ridiculous class to work around how doctest captures stdout"""
    def __getattr__(self, name):
        # Even more ridiculous than this class, this must be sys.stdout (not
        # just stdout) in order for this to work (tested on OSX and Linux)
        return getattr(sys.stdout, name)


class _TempDir(str):
    """Class for creating and auto-destroying temp dir

    This is designed to be used with testing modules.

    We cannot simply use __del__() method for cleanup here because the rmtree
    function may be cleaned up before this object, so we use the atexit module
    instead. Passing del_after and print_del kwargs to the constructor are
    helpful primarily for debugging purposes.
    """
    def __new__(self, del_after=True, print_del=False):
        new = str.__new__(self, tempfile.mkdtemp())
        self._del_after = del_after
        self._print_del = print_del
        return new

    def __init__(self):
        self._path = self.__str__()
        atexit.register(self.cleanup)

    def cleanup(self):
        if self._del_after is True:
            if self._print_del is True:
                print 'Deleting %s ...' % self._path
            rmtree(self._path, ignore_errors=True)


###############################################################################
# DECORATORS

# Following deprecated class copied from scikit-learn

# force show of DeprecationWarning even on python 2.7
warnings.simplefilter('default')


class deprecated(object):
    """Decorator to mark a function or class as deprecated.

    Issue a warning when the function is called/the class is instantiated and
    adds a warning to the docstring.

    The optional extra argument will be appended to the deprecation message
    and the docstring. Note: to use this with the default value for extra, put
    in an empty of parentheses:

    >>> from expyfun.utils import deprecated
    >>> deprecated() # doctest: +ELLIPSIS
    <expyfun.utils.deprecated object at ...>

    >>> @deprecated()
    ... def some_function(): pass
    """
    # Adapted from http://wiki.python.org/moin/PythonDecoratorLibrary,
    # but with many changes.

    # scikit-learn will not import on all platforms b/c it can be
    # sklearn or scikits.learn, so a self-contained example is used above

    def __init__(self, extra=''):
        """
        Parameters
        ----------
        extra: string
          to be added to the deprecation messages

        """
        self.extra = extra

    def __call__(self, obj):
        if isinstance(obj, type):
            return self._decorate_class(obj)
        else:
            return self._decorate_fun(obj)

    def _decorate_class(self, cls):
        msg = "Class %s is deprecated" % cls.__name__
        if self.extra:
            msg += "; %s" % self.extra

        # FIXME: we should probably reset __new__ for full generality
        init = cls.__init__

        def wrapped(*args, **kwargs):
            warnings.warn(msg, category=DeprecationWarning)
            return init(*args, **kwargs)
        cls.__init__ = wrapped

        wrapped.__name__ = '__init__'
        wrapped.__doc__ = self._update_doc(init.__doc__)
        wrapped.deprecated_original = init

        return cls

    def _decorate_fun(self, fun):
        """Decorate function fun"""

        msg = "Function %s is deprecated" % fun.__name__
        if self.extra:
            msg += "; %s" % self.extra

        def wrapped(*args, **kwargs):
            warnings.warn(msg, category=DeprecationWarning)
            return fun(*args, **kwargs)

        wrapped.__name__ = fun.__name__
        wrapped.__dict__ = fun.__dict__
        wrapped.__doc__ = self._update_doc(fun.__doc__)

        return wrapped

    def _update_doc(self, olddoc):
        newdoc = "DEPRECATED"
        if self.extra:
            newdoc = "%s: %s" % (newdoc, self.extra)
        if olddoc:
            newdoc = "%s\n\n%s" % (newdoc, olddoc)
        return newdoc


def verbose(function):
    """Decorator to allow functions to override default log level

    Do not call this function directly to set the global verbosity level,
    instead use set_log_level().

    Parameters (to decorated function)
    ----------------------------------
    verbose : bool, str, int, or None
        The level of messages to print. If a str, it can be either DEBUG,
        INFO, WARNING, ERROR, or CRITICAL. Note that these are for
        convenience and are equivalent to passing in logging.DEBUG, etc.
        For bool, True is the same as 'INFO', False is the same as 'WARNING'.
        None defaults to using the current log level [e.g., set using
        expyfun.set_log_level()].
    """
    arg_names = inspect.getargspec(function).args
    # this wrap allows decorated functions to be pickled (e.g., for parallel)

    @wraps(function)
    def dec(*args, **kwargs):
        # Check if the first arg is "self", if it has verbose, make it default
        if len(arg_names) > 0 and arg_names[0] == 'self':
            default_level = getattr(args[0], 'verbose', None)
        else:
            default_level = None
        verbose_level = kwargs.get('verbose', default_level)
        if verbose_level is not None:
            old_level = set_log_level(verbose_level, True)
            # set it back if we get an exception
            try:
                ret = function(*args, **kwargs)
            except:
                set_log_level(old_level)
                raise
            set_log_level(old_level)
            return ret
        else:
            return function(*args, **kwargs)

    # set __wrapped__ attribute so ?? in IPython gets the right source
    dec.__wrapped__ = function

    return dec


###############################################################################
# LOGGING

def set_log_level(verbose=None, return_old_level=False):
    """Convenience function for setting the logging level

    Parameters
    ----------
    verbose : bool, str, int, or None
        The verbosity of messages to print. If a str, it can be either DEBUG,
        INFO, WARNING, ERROR, or CRITICAL. Note that these are for
        convenience and are equivalent to passing in logging.DEBUG, etc.
        For bool, True is the same as 'INFO', False is the same as 'WARNING'.
        If None, the environment variable EXPYFUN_LOG_LEVEL is read, and if
        it doesn't exist, defaults to INFO.
    return_old_level : bool
        If True, return the old verbosity level.
    """
    if verbose is None:
        verbose = get_config('EXPYFUN_LOGGING_LEVEL', 'INFO')
    elif isinstance(verbose, bool):
        if verbose is True:
            verbose = 'INFO'
        else:
            verbose = 'WARNING'
    if isinstance(verbose, basestring):
        verbose = verbose.upper()
        logging_types = dict(DEBUG=logging.DEBUG, INFO=logging.INFO,
                             WARNING=logging.WARNING, ERROR=logging.ERROR,
                             CRITICAL=logging.CRITICAL)
        if not verbose in logging_types:
            raise ValueError('verbose must be of a valid type')
        verbose = logging_types[verbose]
    logger = logging.getLogger('expyfun')
    old_verbose = logger.level
    logger.setLevel(verbose)
    return (old_verbose if return_old_level else None)


def set_log_file(fname=None, output_format='%(message)s', overwrite=None):
    """Convenience function for setting the log to print to a file

    Parameters
    ----------
    fname : str, or None
        Filename of the log to print to. If None, stdout is used.
        To suppress log outputs, use set_log_level('WARN').
    output_format : str
        Format of the output messages. See the following for examples:
            http://docs.python.org/dev/howto/logging.html
        e.g., "%(asctime)s - %(levelname)s - %(message)s".
    overwrite : bool, or None
        Overwrite the log file (if it exists). Otherwise, statements
        will be appended to the log (default). None is the same as False,
        but additionally raises a warning to notify the user that log
        entries will be appended.
    """
    logger = logging.getLogger('expyfun')
    handlers = logger.handlers
    for h in handlers:
        if isinstance(h, logging.FileHandler):
            h.close()
        logger.removeHandler(h)
    if fname is not None:
        if op.isfile(fname) and overwrite is None:
            warnings.warn('Log entries will be appended to the file. Use '
                          'overwrite=False to avoid this message in the '
                          'future.')
        mode = 'w' if overwrite is True else 'a'
        lh = logging.FileHandler(fname, mode=mode)
    else:
        """ we should just be able to do:
                lh = logging.StreamHandler(sys.stdout)
            but because doctests uses some magic on stdout, we have to do this:
        """
        lh = logging.StreamHandler(WrapStdOut())

    lh.setFormatter(logging.Formatter(output_format))
    # actually add the stream handler
    logger.addHandler(lh)


###############################################################################
# CONFIG / PREFS

def get_config_path():
    """Get path to standard expyfun config file

    Returns
    -------
    config_path : str
        The path to the expyfun configuration file. On windows, this
        will be '%APPDATA%\.expyfun\expyfun.json'. On every other
        system, this will be $HOME/.expyfun/expyfun.json.
    """

    # this has been checked on OSX64, Linux64, and Win32
    val = os.getenv('APPDATA' if 'nt' == os.name.lower() else 'HOME', None)
    if val is None:
        raise ValueError('expyfun config file path could '
                         'not be determined, please report this '
                         'error to expyfun developers')

    val = op.join(val, '.expyfun', 'expyfun.json')
    return val


# List the known configuration values
known_config_types = [
    'RESPONSE_DEVICE',
    'AUDIO_CONTROLLER',
    'TDT_INTERFACE',
    'TDT_CIRCUIT_PATH',
    'WINDOW_SIZE',
<<<<<<< HEAD
    'SCREEN_NUM'
=======
    'SCREEN_NUM',
>>>>>>> 023b2830
    ]

# These allow for partial matches: 'NAME_1' is okay key if 'NAME' is listed
known_config_wildcards = []


def get_config(key, default=None, raise_error=False):
    """Read expyfun preference from env, then expyfun config

    Parameters
    ----------
    key : str
        The preference key to look for. The os evironment is searched first,
        then the expyfun config file is parsed.
    default : str | None
        Value to return if the key is not found.
    raise_error : bool
        If True, raise an error if the key is not found (instead of returning
        default).

    Returns
    -------
    value : str | None
        The preference key value.
    """

    if not isinstance(key, basestring):
        raise ValueError('key must be a string')

    # first, check to see if key is in env
    if key in os.environ:
        return os.environ[key]

    # second, look for it in expyfun config file
    config_path = get_config_path()
    if not op.isfile(config_path):
        key_found = False
        val = default
    else:
        with open(config_path, 'r') as fid:
            config = json.load(fid)
        key_found = True if key in config else False
        val = config.get(key, default)

    if not key_found and raise_error is True:
        meth_1 = 'os.environ["%s"] = VALUE' % key
        meth_2 = 'expyfun.utils.set_config("%s", VALUE)' % key
        raise KeyError('Key "%s" not found in environment or in the '
                       'expyfun config file:\n%s\nTry either:\n'
                       '    %s\nfor a temporary solution, or:\n'
                       '    %s\nfor a permanent one. You can also '
                       'set the environment variable before '
                       'running python.'
                       % (key, config_path, meth_1, meth_2))
    return val


def set_config(key, value):
    """Set expyfun preference in config

    Parameters
    ----------
    key : str
        The preference key to set.
    value : str |  None
        The value to assign to the preference key. If None, the key is
        deleted.
    """

    if not isinstance(key, basestring):
        raise ValueError('key must be a string')
    # While JSON allow non-string types, we allow users to override config
    # settings using env, which are strings, so we enforce that here
    if not isinstance(value, basestring) and value is not None:
        raise ValueError('value must be a string or None')
    if not key in known_config_types and not \
            any(k in key for k in known_config_wildcards):
        warnings.warn('Setting non-standard config type: "%s"' % key)

    # Read all previous values
    config_path = get_config_path()
    if op.isfile(config_path):
        with open(config_path, 'r') as fid:
            config = json.load(fid)
    else:
        config = dict()
        logger.info('Attempting to create new expyfun configuration '
                    'file:\n%s' % config_path)
    if value is None:
        config.pop(key, None)
    else:
        config[key] = value

    # Write all values
    directory = op.split(config_path)[0]
    if not op.isdir(directory):
        os.mkdir(directory)
    with open(config_path, 'w') as fid:
        json.dump(config, fid, sort_keys=True, indent=0)<|MERGE_RESOLUTION|>--- conflicted
+++ resolved
@@ -310,11 +310,7 @@
     'TDT_INTERFACE',
     'TDT_CIRCUIT_PATH',
     'WINDOW_SIZE',
-<<<<<<< HEAD
-    'SCREEN_NUM'
-=======
-    'SCREEN_NUM',
->>>>>>> 023b2830
+	'SCREEN_NUM'
     ]
 
 # These allow for partial matches: 'NAME_1' is okay key if 'NAME' is listed
