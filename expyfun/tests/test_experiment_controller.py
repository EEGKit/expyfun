import numpy as np
from nose.tools import assert_raises

from expyfun import ExperimentController, wait_secs
from expyfun.utils import _TempDir, interactive_test

temp_dir = _TempDir()
std_args = ['test']  # experiment name
std_kwargs = dict(output_dir=temp_dir, full_screen=False, window_size=(1, 1),
                  participant='foo', session='01')


def dummy_print(string):
    print string


def test_stamping():
    """Test EC stamping support"""
    ec = ExperimentController(*std_args, **std_kwargs)
    ec.stamp_triggers([1, 2])
    ec.close()


def test_experiment_init():
    """Test EC methods
    """
    assert_raises(TypeError, ExperimentController, audio_controller=1,
                  *std_args, **std_kwargs)

    assert_raises(ValueError, ExperimentController, audio_controller='foo',
                  *std_args, **std_kwargs)

    assert_raises(ValueError, ExperimentController,
                  audio_controller=dict(TYPE='foo'), *std_args, **std_kwargs)

    assert_raises(TypeError, ExperimentController, *std_args, session=1,
                  participant='foo', output_dir=temp_dir, full_screen=False,
                  window_size=(1, 1))

    assert_raises(ValueError, ExperimentController, *std_args,
                  trigger_controller='foo', **std_kwargs)

    ec = ExperimentController(*std_args, **std_kwargs)
    ec.init_trial()
    ec.wait_secs(0.01)
    ec.add_data_line(dict(me='hello'))
    ec.screen_prompt('test', 0.01, 0)
    ec.screen_prompt('test', 0.01, 0, None)
    assert_raises(ValueError, ec.screen_prompt, 'foo', np.inf, 0, None)
    ec.clear_screen()
    assert ec.get_first_press(0.01) == []
    assert ec.get_first_press(0.01, timestamp=False) == []
    assert ec.get_presses(0.01) == []
    assert ec.get_presses(0.01, timestamp=False) == []
    assert ec.get_key_buffer() == []
    ec.clear_buffer()
    ec.set_noise_amp(0)
    ec.set_stim_amp(20)
    ec.load_buffer([0, 0, 0, 0, 0, 0])
    assert_raises(ValueError, ec.load_buffer, [0, 2, 0, 0, 0, 0])
    ec.load_buffer(np.zeros((100,)))
    ec.load_buffer(np.zeros((100, 1)))
    ec.load_buffer(np.zeros((100, 2)))
<<<<<<< HEAD
    ec.load_buffer(np.zeros((1, 100)))
    ec.load_buffer(np.zeros((2, 100)))
    assert_raises(ValueError, ec.load_buffer, np.zeros((100, 3)))
    assert_raises(ValueError, ec.load_buffer, np.zeros((3, 100)))
    assert_raises(ValueError, ec.load_buffer, np.zeros((1, 1, 1)))
=======
>>>>>>> 4fe35791
    ec.stop()
    ec.call_on_flip_and_play(None)
    print ec.fs  # test fs support
    ec.flip_and_play()
    wait_secs(0.01)
    ec.call_on_flip_and_play(dummy_print, 'called on flip and play')
    ec.flip_and_play()
    # test __repr__
    assert all([x in repr(ec) for x in ['foo', '"test"', '01']])
    ec.close()
    del ec


@interactive_test
def test_button_presses_and_window_size():
    """Test EC window_size=None and button press capture (press 1 thrice)
    """
    ec = ExperimentController(*std_args, audio_controller='psychopy',
                              response_device='keyboard', window_size=None,
                              output_dir=temp_dir, full_screen=False,
                              participant='foo', session='01')
    ec.screen_text('press 1 thrice')
    pressed = []
    while len(pressed) < 3:
        pressed.append(ec.get_first_press(live_keys=['1'])[0])
    assert pressed == ['1', '1']
    ec.screen_prompt('press 1 thrice', live_keys=['1'])
    assert pressed == ['1']
    ec.win.close()
    del ec


def test_with_support():
    """Test EC 'with' statement support
    """
    with ExperimentController(*std_args, **std_kwargs) as ec:
        print ec<|MERGE_RESOLUTION|>--- conflicted
+++ resolved
@@ -61,14 +61,11 @@
     ec.load_buffer(np.zeros((100,)))
     ec.load_buffer(np.zeros((100, 1)))
     ec.load_buffer(np.zeros((100, 2)))
-<<<<<<< HEAD
     ec.load_buffer(np.zeros((1, 100)))
     ec.load_buffer(np.zeros((2, 100)))
     assert_raises(ValueError, ec.load_buffer, np.zeros((100, 3)))
     assert_raises(ValueError, ec.load_buffer, np.zeros((3, 100)))
     assert_raises(ValueError, ec.load_buffer, np.zeros((1, 1, 1)))
-=======
->>>>>>> 4fe35791
     ec.stop()
     ec.call_on_flip_and_play(None)
     print ec.fs  # test fs support
@@ -95,7 +92,7 @@
     while len(pressed) < 3:
         pressed.append(ec.get_first_press(live_keys=['1'])[0])
     assert pressed == ['1', '1']
-    ec.screen_prompt('press 1 thrice', live_keys=['1'])
+    pressed = ec.screen_prompt('press 1 thrice', live_keys=['1'])
     assert pressed == ['1']
     ec.win.close()
     del ec
